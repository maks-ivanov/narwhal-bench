--- conflicted
+++ resolved
@@ -35,11 +35,7 @@
 primary = { path = "../primary" }
 proc = { path = "../proc" }
 types = { path = "../types" }
-<<<<<<< HEAD
-worker = { path = "../worker", features="testing"}
-=======
 worker = { path = "../worker", features = ["testing"] }
->>>>>>> 9961d716
 network = { path = "../network" }
 workspace-hack = { version = "0.1", path = "../workspace-hack" }
 axum = "0.5.14"
